--- conflicted
+++ resolved
@@ -1,8 +1,4 @@
-<<<<<<< HEAD
 # Transformers Don't Need LayerNorm at Inference Time
-=======
-# Paper: Transformers Don't Need LayerNorm at Inference Time
->>>>>>> 615b7c18
 
 [![License: MIT](https://img.shields.io/badge/License-MIT-yellow.svg)](https://opensource.org/licenses/MIT)
 [![arXiv](https://img.shields.io/badge/arXiv-TBD-b31b1b.svg)](https://arxiv.org/abs/TBD)
@@ -110,35 +106,17 @@
 
 ### Reproduce paper results:
 This task is compute intensive and takes about 4h on an A100.
-<<<<<<< HEAD
+
 ```bash
-=======
-
-```
->>>>>>> 615b7c18
 chmod +x eval_all.sh
 ./eval_all.sh
 ```
+## License
+
+This project is licensed under the MIT License - see the LICENSE file for details.
 
 ## Citation
 
-<<<<<<< HEAD
-If you use this code or our findings in your research, please cite our paper:
-
-```bibtex
-@article{transformers-dont-need-layernorm,
-  title={Transformers Don't Need LayerNorm at Inference Time: Scaling LayerNorm Removal to GPT-2 XL and the Implications for Mechanistic Interpretability},
-  author={Baroni, Luca and Khara, Galvin and Schaeffer, Joachim and Subkhankulov, Marat and Heimersheim, Stefan},
-  journal={...},
-  year={2025},
-  url={...}
-}
-```
-
-## License
-
-This project is licensed under the MIT License - see the LICENSE file for details.
-=======
 If you have found our work useful please cite as:
 
 ```
@@ -151,5 +129,4 @@
   primaryClass = {cs.LG},
   url = {https://arxiv.org/abs/2507.02559v1}
 }
-```
->>>>>>> 615b7c18
+```