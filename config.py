--- conflicted
+++ resolved
@@ -224,17 +224,11 @@
     desired_batch_size = target_batch_tokens / block_size
     gradient_accumulation_steps = int(desired_batch_size // batch_size)
     gradient_checkpointing = False
-<<<<<<< HEAD
     
     learning_rate: float = 3e-4
     lr_scheduler_type: str = 'cosine_with_min_lr' #'constant_with_warmup'
     lr_scheduler_kwargs: dict = {"min_lr": 4e-5}
-=======
-
-    learning_rate: float = 8e-5
-    lr_scheduler_type: str = 'cosine_with_min_lr' #'constant_with_warmup'
-    lr_scheduler_kwargs: dict = {"min_lr": 2e-5}
->>>>>>> 5ab332ef
+
     warmup_steps = 15
     momentum = 0.9**(base_batch_size/32)
     
@@ -275,154 +269,16 @@
     gradient_accumulation_steps = int(desired_batch_size // batch_size)
     gradient_checkpointing = False
     
-<<<<<<< HEAD
     learning_rate: float = 3e-4
     lr_scheduler_type: str = 'cosine_with_min_lr' #'constant_with_warmup'
     lr_scheduler_kwargs: dict = {"min_lr": 4e-5}
-=======
-    learning_rate: float = 1e-4
-    lr_scheduler_type: str = 'cosine_with_min_lr' #'constant_with_warmup'
-    lr_scheduler_kwargs: dict = {"min_lr": 2e-5}
+
     warmup_steps = 15
     momentum = 0.9**(base_batch_size/32)
 
     # Calculate layernorm schedule
     gap_ln2 = 4
-    gap_ln1qk = 2
-    gap_ln1v = 6
-    gap_lnf = None
-    gap_eot = 0
-    gap_bos = 0
-    
-    start_ln2 = 30
-    start_ln1qk = start_ln2 + n_layers * gap_ln2
-    start_ln1v = start_ln1qk + n_layers * gap_ln1qk
-    start_lnf = start_ln1v + n_layers * gap_ln1v
-    start_eot = start_lnf + 2
-    start_bos = start_eot + 10
-    
-    aux_loss_weight = 0.025
-
-    return FinetuneConfig(**locals())
-
-def make_gpt2_large_aux2():
-    # Architecture params
-    model_name = "gpt2-large"
-    n_layers = 36
-    
-    # Training params
-    base_batch_size = 12
-    max_steps = 1200
-    block_size = 1024
-    target_batch_tokens = 2**19
-    save_steps = 100
-    
-    # Calculate derived training params
-    batch_size = base_batch_size
-    desired_batch_size = target_batch_tokens / block_size
-    gradient_accumulation_steps = int(desired_batch_size // batch_size)
-    gradient_checkpointing = False
-    
-    learning_rate: float = 2e-4
-    lr_scheduler_type: str = 'cosine_with_min_lr' #'constant_with_warmup'
-    lr_scheduler_kwargs: dict = {"min_lr": 2e-5}
-    warmup_steps = 15
-    momentum = 0.9**(base_batch_size/32)
-
-    # Calculate layernorm schedule
-    gap_ln2 = 4
-    gap_ln1qk = 2
-    gap_ln1v = 6
-    gap_lnf = None
-    gap_eot = 0
-    gap_bos = 0
-    
-    start_ln2 = 30
-    start_ln1qk = start_ln2 + n_layers * gap_ln2
-    start_ln1v = start_ln1qk + n_layers * gap_ln1qk
-    start_lnf = start_ln1v + n_layers * gap_ln1v
-    start_eot = start_lnf + 2
-    start_bos = start_eot + 10
-    
-    aux_loss_weight = 0.025
-
-    return FinetuneConfig(**locals())
-
-def make_gpt2_large_aux4():
-    # Architecture params
-    model_name = "gpt2-large"
-    n_layers = 36
-    
-    # Training params
-    base_batch_size = 12
-    max_steps = 1200
-    block_size = 1024
-    target_batch_tokens = 2**19
-    save_steps = 100
-    
-    # Calculate derived training params
-    batch_size = base_batch_size
-    desired_batch_size = target_batch_tokens / block_size
-    gradient_accumulation_steps = int(desired_batch_size // batch_size)
-    gradient_checkpointing = False
-    
-    learning_rate: float = 4e-4
-    lr_scheduler_type: str = 'cosine_with_min_lr' #'constant_with_warmup'
-    lr_scheduler_kwargs: dict = {"min_lr": 2e-5}
-    warmup_steps = 15
-    momentum = 0.9**(base_batch_size/32)
-
-    # Calculate layernorm schedule
-    gap_ln2 = 4
-    gap_ln1qk = 2
-    gap_ln1v = 6
-    gap_lnf = None
-    gap_eot = 0
-    gap_bos = 0
-    
-    start_ln2 = 30
-    start_ln1qk = start_ln2 + n_layers * gap_ln2
-    start_ln1v = start_ln1qk + n_layers * gap_ln1qk
-    start_lnf = start_ln1v + n_layers * gap_ln1v
-    start_eot = start_lnf + 2
-    start_bos = start_eot + 10
-    
-    aux_loss_weight = 0.025
-
-    return FinetuneConfig(**locals())
-
-def make_gpt2_large_aux6():
-    # Architecture params
-    model_name = "gpt2-large"
-    n_layers = 36
-    
-    # Training params
-    base_batch_size = 12
-    max_steps = 1200
-    block_size = 1024
-    target_batch_tokens = 2**19
-    save_steps = 100
-    
-    # Calculate derived training params
-    batch_size = base_batch_size
-    desired_batch_size = target_batch_tokens / block_size
-    gradient_accumulation_steps = int(desired_batch_size // batch_size)
-    gradient_checkpointing = False
-    
-    learning_rate: float = 6e-4
-    lr_scheduler_type: str = 'cosine_with_min_lr' #'constant_with_warmup'
-    lr_scheduler_kwargs: dict = {"min_lr": 2e-5}
->>>>>>> 5ab332ef
-    warmup_steps = 15
-    momentum = 0.9**(base_batch_size/32)
-
-    # Calculate layernorm schedule
-    gap_ln2 = 4
-<<<<<<< HEAD
     gap_ln1qk = 4
-=======
-    gap_ln1qk = 2
->>>>>>> 5ab332ef
     gap_ln1v = 6
     gap_lnf = None
     gap_eot = 0
@@ -506,11 +362,7 @@
     
     # Calculate layernorm schedule
     gap_ln2 = 4
-<<<<<<< HEAD
     gap_ln1qk = 4
-=======
-    gap_ln1qk = 2
->>>>>>> 5ab332ef
     gap_ln1v = 6
     gap_lnf = None
     gap_eot = 0
@@ -534,9 +386,6 @@
     "gpt2-medium_fasttune_aux": make_gpt2_medium_fasttune_aux(),
     "gpt2-large": make_gpt2_large(),
     "gpt2-large_aux": make_gpt2_large_aux(),
-    "gpt2-large_aux2": make_gpt2_large_aux2(),
-    "gpt2-large_aux4": make_gpt2_large_aux4(),
-    "gpt2-large_aux6": make_gpt2_large_aux6(),
     "gpt2-xl": make_gpt2_xl(),
     "gpt2-xl_aux": make_gpt2_xl_aux(),
 }
